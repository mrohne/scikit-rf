{% set name = "scikit-rf" %}
{% set version = "0.17.0" %}
{% set hash_val = "8223204281599ba14b685d7e28b7e361" %}

package:
  name: {{ name|lower }}
  version: {{ version }}

source:
  fn: {{ name }}-{{ version }}.tar.gz
  url: https://pypi.io/packages/source/{{ name[0] }}/{{ name }}/{{ name }}-{{ version }}.tar.gz
  md5: {{ hash_val }}

build:
  number: 0
  script: python setup.py install --single-version-externally-managed --record record.txt

requirements:
  build:
    - python
    - setuptools
    - pandas
    - ipython
    - numpy
    - scipy
    - matplotlib
    - six 
    - future
<<<<<<< HEAD
	- openpyxl
=======
    - openpyxl
>>>>>>> 65fa551a

    
  run:
    - python
    - setuptools
    - pandas
    - ipython
    - numpy
    - scipy
    - matplotlib
    - six 
    - future    
    - xlwt
    - xlrd
    - networkx
<<<<<<< HEAD
	- openpyxl
=======
    - openpyxl
>>>>>>> 65fa551a
    

test:
  imports:
    - skrf
    - skrf.calibration
    - skrf.data
    - skrf.io
    - skrf.media

about:
  home: http://www.scikit-rf.org
  license: BSD 3-clause
  summary: 'Object Oriented Microwave Engineering'
  doc_url: http://scikit-rf.readthedocs.io/
  dev_url: https://github.com/scikit-rf/scikit-rf
  
extra:
  recipe-maintainers:
    - arsenovic<|MERGE_RESOLUTION|>--- conflicted
+++ resolved
@@ -26,11 +26,7 @@
     - matplotlib
     - six 
     - future
-<<<<<<< HEAD
-	- openpyxl
-=======
     - openpyxl
->>>>>>> 65fa551a
 
     
   run:
@@ -46,11 +42,7 @@
     - xlwt
     - xlrd
     - networkx
-<<<<<<< HEAD
-	- openpyxl
-=======
     - openpyxl
->>>>>>> 65fa551a
     
 
 test:
