import warnings
<<<<<<< HEAD
=======
from collections import OrderedDict
from collections.abc import Iterable

>>>>>>> 830bf96e
import numpy as np
import skrf
import pyvisa

from . import abcvna
from . import rs_zva_scpi


class ZVA(abcvna.VNA):
    """
    Class for modern Rohde&Schwarz ZVA Vector Network Analyzers
    """

    NAME = "R&S ZVA"
    NPORTS = 4
    NCHANNELS = 32
    SCPI_VERSION_TESTED = 'unconfirmed'

    def __init__(self, address, **kwargs):
        """
        initialization of ZVA Class

        Parameters
        ----------
        address : str
            visa resource string (full string or ip address)
        kwargs : dict
            interface (str), port (int), timeout (int),
        """
        super(ZVA, self).__init__(address, **kwargs)
        self.resource.timeout = kwargs.get("timeout", 2000)
        self.scpi = rs_zva_scpi.SCPI(self.resource)
        self.use_ascii()  # less likely to cause problems than use_binary
        print(self.idn)

    def use_binary(self):
        """setup the analyzer to transfer in binary which is faster, especially
        for large datasets"""
        self.scpi.set_format_binary(ORDER='SWAP')
        self.scpi.set_format_data(DATA='REAL,64')
        self.resource.values_format.use_binary(datatype='d',
                                               is_big_endian=False,
                                               container=np.array)

    def use_ascii(self):
        self.scpi.set_format_data(DATA='ASCII')
        self.resource.values_format.use_ascii(converter='f', separator=',',
                                              container=np.array)

    @property
    def echo(self):
        return self.scpi.echo

    @echo.setter
    def echo(self, onoff):
        if onoff in (1, True):
            self.scpi.echo = True
        elif onoff in (0, False):
            self.scpi.echo = False
        else:
            raise warnings.warn("echo must be a boolean")

    @property
    def active_channel(self):
        old_timeout = self.resource.timeout
        self.resource.timeout = 500
        try:
            channel = self.scpi.query_active_channel()
        except pyvisa.VisaIOError:
            print("No channel active, using 1")
            channel = 1
        finally:
            self.resource.timeout = old_timeout
        return channel

    @active_channel.setter
    def active_channel(self, channel):
        """
        Set the active channel on the analyzer

        Parameters
        ----------
        channel : int

        Notes
        -----
        """
        old_timeout = self.resource.timeout
        self.resource.timeout = 500
        if channel in self.channel_list:
            self.scpi.set_active_channel(channel)
        else:
            print('Channel %i not in list of channels. Create channel first'
                  % channel)
        return self.scpi.query_active_channel()

    @property
    def channel_list(self):
        """Return list of channels"""
        return_str = self.scpi.query_channel_catalog().split(',')
        channel_dct = {}
        for i in range(int(len(return_str)/2)):
            channel_dct[int(return_str[2 * i])] = return_str[2 * i + 1]
        return channel_dct

    def get_frequency(self, **kwargs):
        """
        get an skrf.Frequency object for the current channel

        Parameters
        ----------
        kwargs : dict
            channel (int), f_unit (str)

        Returns
        -------
        skrf.Frequency
        """
        #self.resource.clear()
        channel = kwargs.get("channel", self.active_channel)
        use_log = "LOG" in self.scpi.query_sweep_type(channel).upper()
        f_start = self.scpi.query_f_start(channel)
        f_stop = self.scpi.query_f_stop(channel)
        f_npoints = self.scpi.query_sweep_n_points(channel)
        if use_log:
            freq = np.logspace(np.log10(f_start), np.log10(f_stop), f_npoints)
        else:
            freq = np.linspace(f_start, f_stop, f_npoints)

        frequency = skrf.Frequency.from_f(freq, unit="Hz")
        frequency.unit = kwargs.get("f_unit", "Hz")
        return frequency

    def set_frequency_sweep(self, f_start, f_stop, f_npoints, **kwargs):
        f_unit = kwargs.get("f_unit", "hz").lower()
        if f_unit != "hz":
            f_start = self.to_hz(f_start, f_unit)
            f_stop = self.to_hz(f_stop, f_unit)
        channel = kwargs.get("channel", self.active_channel)
        self.scpi.set_f_start(channel, f_start)
        self.scpi.set_f_stop(channel, f_stop)
        self.scpi.set_sweep_n_points(channel, f_npoints)

    def get_active_trace_as_network(self, **kwargs):
        """get the current trace as a 1-port network object"""
        channel = self.active_channel
        f_unit = kwargs.get("f_unit", "GHz")
        ntwk = skrf.Network()
        ntwk.name = kwargs.get("name", self.scpi.query_par_select(channel))
        ntwk.frequency = self.get_frequency(channel=channel, f_unit=f_unit)
        sdata = self.scpi.query_data(channel, "SDATA")
        ntwk.s = sdata[::2] + 1j * sdata[1::2]
        return ntwk

    def get_snp_network(self, ports, **kwargs):
        if "sweep" in kwargs.keys():
            warnings.warn("Sweep function not yet implemented for ZVA")

        # ensure all ports are ints, unique and in a valid range
        for i, port in enumerate(ports):
            if type(port) is not int:
                raise TypeError("ports must be an iterable of integers, not type: {:d}".format(type(port)))
            if not 0 < port <= self.NPORTS:
                raise ValueError("invalid ports, must be between 1 and {:d}".format(self.NPORTS))
            if port in ports[i+1:]:
                raise ValueError("duplicate port: {:d}".format(port))

        channel = kwargs.get("channel", self.active_channel)
        catalogue = self.scpi.query_par_catalog(channel)  # type: list
        trace_name = catalogue[::2]
        trace_data = catalogue[1::2]

        port_keys = list()
        for receive_port in ports:
            for source_port in ports:
                key = "S{:d}{:d}".format(receive_port, source_port)
                if key not in trace_data:
                    raise Exception("missing measurement trace for {:s}".format(key))
                port_keys.append(key)

        nports = len(ports)
        npoints = self.scpi.query_sweep_n_points(channel)
        ntwk = skrf.Network()
        f_unit = kwargs.get("f_unit", "GHz")
        ntwk.frequency = self.get_frequency(channel=channel, f_unit="GHz")
        ntwk.s = np.zeros(shape=(npoints, nports, nports), dtype=complex)

        for m, source_port in enumerate(ports):
            for n, receive_port in enumerate(ports):
                port_key = "S{:d}{:d}".format(receive_port, source_port)
                trace = trace_name[trace_data.index(port_key)]
                self.scpi.set_par_select(channel, trace)
                sdata = self.scpi.query_data(channel, "SDATA")
                ntwk.s[:, m, n] = sdata[::2] + 1j * sdata[1::2]

        name = kwargs.get("name", None)
        if not name:
            port_string = ",".join(map(str, ports))
            name = "{:d}-Port Network ({:})".format(nports, port_string)
        ntwk.name = name
        return ntwk<|MERGE_RESOLUTION|>--- conflicted
+++ resolved
@@ -1,13 +1,9 @@
 import warnings
-<<<<<<< HEAD
-=======
-from collections import OrderedDict
-from collections.abc import Iterable
-
->>>>>>> 830bf96e
 import numpy as np
 import skrf
 import pyvisa
+from collections import OrderedDict
+from collections.abc import Iterable
 
 from . import abcvna
 from . import rs_zva_scpi
