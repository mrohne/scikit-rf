--- conflicted
+++ resolved
@@ -1,14 +1,10 @@
 import unittest
 import os
 import numpy as npy
-<<<<<<< HEAD
-import cPickle as pickle
-=======
 try:
     import cPickle as pickle 
 except ImportError:
     import pickle as pickle
->>>>>>> f3b175bd
 import skrf as rf
 from nose.plugins.skip import SkipTest
 class NetworkTestCase(unittest.TestCase):
