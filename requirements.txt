matplotlib
scipy
numpy
pandas
nbsphinx
ipython
ipykernel
ipywidgets
jupyter_client
python-ivi
pyvisa
networkx
pathlib
nose
nose-exclude
<<<<<<< HEAD
typing-extensions
=======
coverage
>>>>>>> 1e0dfb2c
xlwt
openpyxl<|MERGE_RESOLUTION|>--- conflicted
+++ resolved
@@ -13,10 +13,6 @@
 pathlib
 nose
 nose-exclude
-<<<<<<< HEAD
-typing-extensions
-=======
 coverage
->>>>>>> 1e0dfb2c
 xlwt
 openpyxl